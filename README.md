# ELoRa: An end-to-end LoRaWAN emulator for the ChirpStack network server

>**If you just want to create scenarios using the emulator, and you are not interested in tinkering with it, we refer you to a quicker installation running the [emulator image with Docker Compose](https://github.com/non-det-alle/elora-docker).**

This is a traffic emulator for the [Chirpstack server stack](https://www.chirpstack.io/ "ChirpStack, open-source LoRaWAN® Network Server").

This software can be used to simulate in real-time multiple devices and gateways sharing a radio channel with very high flexibility in terms of possible configurations. LoRaWAN traffic is then UDP-encapsulated by gateways and forwarded outside the simulation. If a Chirpstack network server is in place, it will think the traffic is coming from a real network. All Class A MAC primitives used in the UE868 region are supported: radio transmission parameters of simulated devices can be changed by the downlink LoRaWAN traffic of the real server.

The code is an extension of the ns-3 [LoRaWAN module](https://github.com/signetlabdei/lorawan "LoRaWAN ns-3 module"). In addition to what is provided by the original LoRaWAN module, the following changes/additions were made:

* A gateway application implementing the [UDP forwarder protocol](https://github.com/Lora-net/packet_forwarder/blob/master/PROTOCOL.TXT "Semtech packet forwarder implementation") running on real gateways
* An helper to register devices and gateways in the server using the included [REST API](https://github.com/chirpstack/chirpstack-rest-api "ChirpStack gRPC to REST API proxy")
* Cryptographyc libraries to compute the Meassage Integrity Code (MIC) and encryption of packets for devices to be recognised by the server
* The `elora-example` to show a complete usage of the traffic generator
* Many improvements and corrections of features of the original module, such that traffic could be transparently be accepted by the server

## Prerequisites

To use this simulator you need to know the following:

* The ChirpStack server needs to be running somewhere (reachable by the simulation via network)
* The simulator works as is with the default configuration of Chirpstark v4 on `localhost:8080`. It has been tested with the [docker-compose installation](https://www.chirpstack.io/docs/getting-started/docker.html "Chirpstack docs: Quickstart Docker Compose") of the server. To test a distributed version of the setup, the server/port address needs to be changed in `elora-example`, and ChirpStack needs to be set up such that a Gateway Bridge container remains co-located on the same machine of the ELoRa process
* An authentification token needs to be generated in the server (API keys section), and needs to be copy-pasted in `elora-example`

## Installation

If not already, install the `libcurl` development library in your linux distribution (`libcurl4-gnutls-dev` on Ubuntu, `curl-dev` on Alpine).

Clone [ns-3](https://www.nsnam.org "ns-3 Website"), clone this repository inside the `contrib` directory, checkout the right commit, and patch ns-3 using the provided [patch file](ns-3-dev.patch) with the following all-in-one command:

```bash
<<<<<<< HEAD
git clone https://gitlab.com/nsnam/ns-3-dev.git
cd ns-3-dev/
git checkout ns-3.40
git clone https://github.com/non-det-alle/elora.git contrib/elora
=======
git clone https://gitlab.com/nsnam/ns-3-dev.git && cd ns-3-dev &&
git clone https://github.com/non-det-alle/elora.git contrib/elora &&
tag=$(< contrib/elora/NS3-VERSION) && tag=${tag#release } && git checkout $tag -b $tag &&
>>>>>>> fcce6bbf
patch -p1 -s < contrib/elora/ns-3-dev.patch
```

Make sure you are in the `ns-3-dev` directory, then configure and build ns-3 with the following all-in-one command:

```bash
./ns3 configure -d debug --enable-examples &&
./ns3 build
```

The `elora` module extends the code of the original `lorawan` ns-3 module, thus the two modules are in conflict if they are built together. If you also have the original `lorawan` module installed (either in the `contrib` or `src` directory), run `./ns3 clean` and add the  `--enable-modules elora` option to the `./ns3 configure` command above to avoid building both.

## Usage examples

The module includes the following example:

* `elora-example`

Examples can be run via the `./ns3 run --enable-sudo "elora-example [options]"` command.

Options can be retrived with `./ns3 run "elora-example --help"`.

## Documentation

For a description of the module, refer to `doc/lorawan.rst` (currently not up to date with all functionalities).

For more information on how to use the underlying LoRaWAN module refer also to the [original module readme](https://github.com/signetlabdei/lorawan/blob/e8f7a21044418e92759d5c7c4bcab147cdaf05b3/README.md "LoRaWAN ns-3 module README").

* [ns-3 tutorial](https://www.nsnam.org/docs/tutorial/html "ns-3 Tutorial")
* [ns-3 manual](https://www.nsnam.org/docs/manual/html "ns-3 Manual")
* The LoRaWAN specification can be found on the [LoRa Alliance
  website](http://www.lora-alliance.org)

<<<<<<< HEAD
## Copyright ##

Code copyright 2022-2023 Orange. 

## License ##
=======
## License
>>>>>>> fcce6bbf

This software is licensed under the terms of the GNU GPLv2 (the same license
that is used by ns-3). See the LICENSE.md file for more details.

## Getting help

If you need any help, feel free to open an issue here.

## Cite us

[A. Aimi, S. Rovedakis, F. Guillemin, and S. Secci, “ELoRa: End-to-end Emulation of Massive IoT LoRaWAN Infrastructures,” 2023 IEEE/IFIP Network Operations and Management Symposium (NOMS), May 2023, Miami, FL, United States.](https://hal.science/hal-04025834)<|MERGE_RESOLUTION|>--- conflicted
+++ resolved
@@ -29,16 +29,9 @@
 Clone [ns-3](https://www.nsnam.org "ns-3 Website"), clone this repository inside the `contrib` directory, checkout the right commit, and patch ns-3 using the provided [patch file](ns-3-dev.patch) with the following all-in-one command:
 
 ```bash
-<<<<<<< HEAD
-git clone https://gitlab.com/nsnam/ns-3-dev.git
-cd ns-3-dev/
-git checkout ns-3.40
-git clone https://github.com/non-det-alle/elora.git contrib/elora
-=======
 git clone https://gitlab.com/nsnam/ns-3-dev.git && cd ns-3-dev &&
-git clone https://github.com/non-det-alle/elora.git contrib/elora &&
+git clone https://github.com/Orange-OpenSource/elora.git contrib/elora &&
 tag=$(< contrib/elora/NS3-VERSION) && tag=${tag#release } && git checkout $tag -b $tag &&
->>>>>>> fcce6bbf
 patch -p1 -s < contrib/elora/ns-3-dev.patch
 ```
 
@@ -65,22 +58,18 @@
 
 For a description of the module, refer to `doc/lorawan.rst` (currently not up to date with all functionalities).
 
-For more information on how to use the underlying LoRaWAN module refer also to the [original module readme](https://github.com/signetlabdei/lorawan/blob/e8f7a21044418e92759d5c7c4bcab147cdaf05b3/README.md "LoRaWAN ns-3 module README").
+For more information on how to use the underlying LoRaWAN module refer also to the [original ns-3 repository](https://github.com/signetlabdei/lorawan "LoRaWAN ns-3 module").
 
 * [ns-3 tutorial](https://www.nsnam.org/docs/tutorial/html "ns-3 Tutorial")
 * [ns-3 manual](https://www.nsnam.org/docs/manual/html "ns-3 Manual")
 * The LoRaWAN specification can be found on the [LoRa Alliance
   website](http://www.lora-alliance.org)
 
-<<<<<<< HEAD
-## Copyright ##
+## Copyright
 
-Code copyright 2022-2023 Orange. 
+Code copyright 2022-2023 Orange.
 
-## License ##
-=======
 ## License
->>>>>>> fcce6bbf
 
 This software is licensed under the terms of the GNU GPLv2 (the same license
 that is used by ns-3). See the LICENSE.md file for more details.

/*
 * Copyright (c) 2017 University of Padova
 *
 * This program is free software; you can redistribute it and/or modify
 * it under the terms of the GNU General Public License version 2 as
 * published by the Free Software Foundation;
 *
 * This program is distributed in the hope that it will be useful,
 * but WITHOUT ANY WARRANTY; without even the implied warranty of
 * MERCHANTABILITY or FITNESS FOR A PARTICULAR PURPOSE.  See the
 * GNU General Public License for more details.
 *
 * You should have received a copy of the GNU General Public License
 * along with this program; if not, write to the Free Software
 * Foundation, Inc., 59 Temple Place, Suite 330, Boston, MA  02111-1307  USA
 *
 * Author: Davide Magrin <magrinda@dei.unipd.it>
 *
 * 23/12/2022
 * Modified by: Alessandro Aimi <alessandro.aimi@orange.com>
 *                              <alessandro.aimi@cnam.fr>
 */

#ifndef NETWORK_SERVER_HELPER_H
#define NETWORK_SERVER_HELPER_H

#include "ns3/address.h"
#include "ns3/application-container.h"
#include "ns3/attribute.h"
#include "ns3/net-device.h"
#include "ns3/network-server.h"
#include "ns3/node-container.h"
#include "ns3/object-factory.h"
#include "ns3/point-to-point-helper.h"

#include <stdint.h>
#include <string>

namespace ns3
{
namespace lorawan
{

/**
 * This class can install Network Server applications on multiple nodes at once.
 */
class NetworkServerHelper
{
  public:
    NetworkServerHelper();

    ~NetworkServerHelper();

    void SetAttribute(std::string name, const AttributeValue& value);

    ApplicationContainer Install(NodeContainer c);

    ApplicationContainer Install(Ptr<Node> node);

    /**
     * Set which end devices will be managed by this NS.
     */
    void SetEndDevices(NodeContainer endDevices);

    /**
     * Enable (true) or disable (false) the ADR component in the Network
     * Server created by this helper.
     */
    void EnableAdr(bool enableAdr);

    /**
     * Set the ADR implementation to use in the Network Server created
     * by this helper.
     */
    void SetAdr(std::string type);

<<<<<<< HEAD
    /**
     * Enable (true) or disable (false) the congestion control component
     * in the Network Server created by this helper.
     */
    void EnableCongestionControl(bool enableCC);

    /**
     * Enable (true) or disable (false) the reinforcement learning component
     * in the Network Server created by this helper.
     */
    void EnableRl(bool enableRl);

    /**
     * Assign cluster membership to devices.
     */
    void AssignClusters(cluster_t clustersInfo);

    /**
     * Assign one frequency to each cluster to create interference domains.
     */
    void AssignSingleFrequency(void);

=======
>>>>>>> 0e8f13e8
  private:
    void InstallComponents(Ptr<NetworkServer> netServer);
    Ptr<Application> InstallPriv(Ptr<Node> node);

    ObjectFactory m_factory;

    NodeContainer m_endDevices; //!< Set of endDevices to connect to this NS

    bool m_adrEnabled;

<<<<<<< HEAD
    bool m_ccEnabled;

    bool m_rlEnabled;

=======
>>>>>>> 0e8f13e8
    ObjectFactory m_adrSupportFactory;
};

} // namespace lorawan

} // namespace ns3
#endif /* NETWORK_SERVER_HELPER_H */<|MERGE_RESOLUTION|>--- conflicted
+++ resolved
@@ -74,7 +74,6 @@
      */
     void SetAdr(std::string type);
 
-<<<<<<< HEAD
     /**
      * Enable (true) or disable (false) the congestion control component
      * in the Network Server created by this helper.
@@ -97,8 +96,6 @@
      */
     void AssignSingleFrequency(void);
 
-=======
->>>>>>> 0e8f13e8
   private:
     void InstallComponents(Ptr<NetworkServer> netServer);
     Ptr<Application> InstallPriv(Ptr<Node> node);
@@ -109,13 +106,10 @@
 
     bool m_adrEnabled;
 
-<<<<<<< HEAD
     bool m_ccEnabled;
 
     bool m_rlEnabled;
 
-=======
->>>>>>> 0e8f13e8
     ObjectFactory m_adrSupportFactory;
 };
 

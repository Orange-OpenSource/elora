--- conflicted
+++ resolved
@@ -71,7 +71,6 @@
 )
 
 build_lib_example(
-<<<<<<< HEAD
   NAME congestion-example
   SOURCE_FILES congestion-example.cc
   LIBRARIES_TO_LINK
@@ -80,15 +79,9 @@
 )
 
 build_lib_example(
-=======
->>>>>>> b975881a
   NAME chirpstack-example
   SOURCE_FILES chirpstack-example.cc
   LIBRARIES_TO_LINK
     ${libcore}
     ${liblorawan}
-<<<<<<< HEAD
-    ${libtap-bridge}
-=======
->>>>>>> b975881a
 )